name: lcls-cu-inj-live
channels:
  - jrgarrahan
  - bokeh
  - conda-forge
dependencies:
<<<<<<< HEAD
  - python =3.7
  - bokeh ==2.2.3
  - lume-epics ==0.7
  - lume-model ==0.8
=======
  - python=3.7
  - jupyter_bokeh
  - lume-epics==0.8
  - lume-model==0.8
>>>>>>> b494675e
  - pip
  - pip:
    - tensorflow<|MERGE_RESOLUTION|>--- conflicted
+++ resolved
@@ -4,17 +4,10 @@
   - bokeh
   - conda-forge
 dependencies:
-<<<<<<< HEAD
   - python =3.7
   - bokeh ==2.2.3
-  - lume-epics ==0.7
+  - lume-epics ==0.8
   - lume-model ==0.8
-=======
-  - python=3.7
-  - jupyter_bokeh
-  - lume-epics==0.8
-  - lume-model==0.8
->>>>>>> b494675e
   - pip
   - pip:
     - tensorflow